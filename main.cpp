#include "hyperelasticSolver.h"
#include "linearElasticSolver.h"
#include "navierstokes.h"
#include "parameters.h"
#include "utilities.h"

extern template class Fluid::NavierStokes<2>;
extern template class Fluid::NavierStokes<3>;
extern template class Solid::LinearElasticSolver<2>;
extern template class Solid::LinearElasticSolver<3>;
extern template class Solid::HyperelasticSolver<2>;
extern template class Solid::HyperelasticSolver<3>;

int main()
{
  using namespace dealii;

  try
    {
      Parameters::AllParameters params("parameters.prm");
      if (params.dimension == 2)
        {
          Triangulation<2> triangulation;
          /*
          GridGenerator::subdivided_hyper_rectangle(
            triangulation,
            std::vector<unsigned int>{16, 2},
            Point<2>(0, 0),
            Point<2>(8, 1),
            true);
          // Solid::LinearElasticSolver<2> solid(triangulation, params);
          Solid::HyperelasticSolver<2> solid(triangulation, params);
          solid.run();
          */
<<<<<<< HEAD

          // Utils::GridCreator::flow_around_cylinder(triangulation);
          GridGenerator::subdivided_hyper_rectangle(
            triangulation,
            std::vector<unsigned int>({16U, 4U}),
            Point<2>(),
            Point<2>(8.0, 2.0),
            true);
=======
          
          //Utils::GridCreator::flow_around_cylinder(triangulation);
          Utils::GridCreator::pipe_flow(triangulation);

>>>>>>> c223a9d3
          Fluid::NavierStokes<2> flow(triangulation, params);
          flow.run();
        }
      else if (params.dimension == 3)
        {
          Triangulation<3> triangulation;
          /*
          GridGenerator::subdivided_hyper_rectangle(
            triangulation,
            std::vector<unsigned int>{16, 2, 2},
            Point<3>(0, 0, 0),
            Point<3>(8, 1, 1),
            true);
          Solid::LinearElasticSolver<3> solid(triangulation, params);
          // Solid::HyperelasticSolver<3> solid(triangulation, params);
          solid.run();
          */
          Utils::GridCreator::flow_around_cylinder(triangulation);
          Fluid::NavierStokes<3> flow(triangulation, params);
          flow.run();
        }
      else
        {
          AssertThrow(false, ExcNotImplemented());
        }
    }
  catch (std::exception &exc)
    {
      std::cerr << std::endl
                << std::endl
                << "----------------------------------------------------"
                << std::endl;
      std::cerr << "Exception on processing: " << std::endl
                << exc.what() << std::endl
                << "Aborting!" << std::endl
                << "----------------------------------------------------"
                << std::endl;
      return 1;
    }
  catch (...)
    {
      std::cerr << std::endl
                << std::endl
                << "----------------------------------------------------"
                << std::endl;
      std::cerr << "Unknown exception!" << std::endl
                << "Aborting!" << std::endl
                << "----------------------------------------------------"
                << std::endl;
      return 1;
    }
  return 0;
}<|MERGE_RESOLUTION|>--- conflicted
+++ resolved
@@ -32,7 +32,6 @@
           Solid::HyperelasticSolver<2> solid(triangulation, params);
           solid.run();
           */
-<<<<<<< HEAD
 
           // Utils::GridCreator::flow_around_cylinder(triangulation);
           GridGenerator::subdivided_hyper_rectangle(
@@ -41,12 +40,6 @@
             Point<2>(),
             Point<2>(8.0, 2.0),
             true);
-=======
-          
-          //Utils::GridCreator::flow_around_cylinder(triangulation);
-          Utils::GridCreator::pipe_flow(triangulation);
-
->>>>>>> c223a9d3
           Fluid::NavierStokes<2> flow(triangulation, params);
           flow.run();
         }
